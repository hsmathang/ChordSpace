--- conflicted
+++ resolved
@@ -74,7 +74,6 @@
 except ModuleNotFoundError:  # pragma: no cover
     from synth_tools import QueryExecutor  # type: ignore
 
-<<<<<<< HEAD
 from visualisations.proposals import (
     FigureSpec,
     build_board_index,
@@ -186,7 +185,6 @@
     FROM chords c
     JOIN seventh_catalog ON c.interval = seventh_catalog.intervals
     WHERE c.n = 4
-=======
 from services.proposals import (
     AVAILABLE_REDUCTIONS,
     METRIC_INFO,
@@ -210,7 +208,6 @@
     COLOR_EXPONENTS,
     COLOR_EXISTING_THRESHOLD,
     apply_color_mode,
->>>>>>> ecfddc12
 )
 
 
